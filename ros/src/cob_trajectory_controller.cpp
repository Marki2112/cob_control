--- conflicted
+++ resolved
@@ -93,16 +93,11 @@
   
     std::string action_name_;
     std::string action_name_follow_;	
-<<<<<<< HEAD
-  	std::string current_operation_mode_;
-    bool executing_;
-=======
     std::string current_operation_mode_;
     XmlRpc::XmlRpcValue JointNames_param_;
     std::vector<std::string> JointNames_;
     bool executing_;
     int DOF;
->>>>>>> 44f01054
 
   	int watchdog_counter;
     genericArmCtrl* traj_generator_;
@@ -131,12 +126,6 @@
         executing_ = false;
 		watchdog_counter = 0;
 		current_operation_mode_ = "undefined";
-<<<<<<< HEAD
-		q_current.resize(7);
-		double PTPvel = 0.7;
-		double PTPacc = 0.2;
-		double maxError = 0.7;
-=======
 		double PTPvel = 0.7;
 		double PTPacc = 0.2;
 		double maxError = 0.7;
@@ -157,7 +146,6 @@
                 	JointNames_[i] = (std::string)JointNames_param_[i];
                 }
 		DOF = JointNames_param_.size();
->>>>>>> 44f01054
 		if (n_.hasParam("ptp_vel"))
 		{
 			n_.getParam("ptp_vel", PTPvel);
@@ -170,14 +158,9 @@
 		{
 			n_.getParam("max_error", maxError);
 		}
-<<<<<<< HEAD
-		ROS_INFO("starting controller with PTPvel: %f PTPAcc: %f maxError %f", PTPvel, PTPacc, maxError);
-		traj_generator_ = new genericArmCtrl(7, PTPvel, PTPacc, maxError);
-=======
 		q_current.resize(DOF);
 		ROS_INFO("starting controller with DOF: %d PTPvel: %f PTPAcc: %f maxError %f", DOF, PTPvel, PTPacc, maxError);
 		traj_generator_ = new genericArmCtrl(DOF, PTPvel, PTPacc, maxError);
->>>>>>> 44f01054
 	}
 
 	bool srvCallback_Stop(cob_srvs::Trigger::Request &req, cob_srvs::Trigger::Response &res)
@@ -281,17 +264,10 @@
         {
         	//Insert the current point as first point of trajectory, then generate SPLINE trajectory
         	trajectory_msgs::JointTrajectoryPoint p;
-<<<<<<< HEAD
-        	p.positions.resize(7);
-        	p.velocities.resize(7);
-        	p.accelerations.resize(7);
-        	for(unsigned int i = 0; i<7; i++)
-=======
         	p.positions.resize(DOF);
         	p.velocities.resize(DOF);
         	p.accelerations.resize(DOF);
         	for(int i = 0; i<DOF; i++)
->>>>>>> 44f01054
         	{
         		p.positions.at(i) = q_current.at(i);
         		p.velocities.at(i) = 0.0;
