--- conflicted
+++ resolved
@@ -26,10 +26,6 @@
  *
 """
 import time
-<<<<<<< HEAD
-import rospy
-=======
->>>>>>> 9dac57a1
 
 import rospy
 from geometry_msgs.msg import Pose
