cmake_minimum_required(VERSION 2.8.3)
project(cob_obstacle_distance)

set(CMAKE_CXX_FLAGS "-std=c++11 ${CMAKE_CXX_FLAGS}")

find_package(catkin REQUIRED COMPONENTS cmake_modules cob_srvs dynamic_reconfigure eigen_conversions geometry_msgs kdl_conversions kdl_parser message_generation moveit_msgs roscpp roslib sensor_msgs shape_msgs std_msgs tf_conversions tf urdf visualization_msgs)

find_package(Eigen REQUIRED)
add_definitions(${EIGEN_DEFINITIONS})

find_package(orocos_kdl REQUIRED)
find_package(fcl REQUIRED)

### Message Generation ###
add_message_files(
  FILES
  ObstacleDistance.msg
  ObstacleDistances.msg
)

add_service_files(
  FILES
  PredictDistance.srv
)

generate_messages(
  DEPENDENCIES
  geometry_msgs
)

catkin_package(
   INCLUDE_DIRS include
   LIBRARIES parsers marker_shapes_management
<<<<<<< HEAD
   CATKIN_DEPENDS roscpp shape_msgs moveit_msgs sensor_msgs geometry_msgs visualization_msgs message_runtime cob_srvs interactive_markers
   DEPENDS assimp
=======
   CATKIN_DEPENDS cob_srvs dynamic_reconfigure eigen_conversions geometry_msgs joint_state_publisher kdl_conversions kdl_parser message_runtime moveit_msgs robot_state_publisher roscpp roslib rospy rviz sensor_msgs shape_msgs std_msgs tf_conversions tf urdf visualization_msgs xacro
>>>>>>> 9dac57a1
)

### BUILD ###
include_directories(include ${catkin_INCLUDE_DIRS} ${EIGEN_INCLUDE_DIRS} ${FCL_INCLUDE_DIRS} ${orocos_kdl_INCLUDE_DIRS} ${ASSIMP_INCLUDE_DIRS})

add_library(parsers src/parsers/stl_parser.cpp src/parsers/mesh_parser.cpp)
target_link_libraries(parsers assimp ${fcl_LIBRARIES} ${catkin_LIBRARIES})

add_library(marker_shapes_management src/marker_shapes/marker_shapes_impl.cpp src/marker_shapes/marker_shapes_interface.cpp src/shapes_manager.cpp src/frame_to_collision.cpp) 
target_link_libraries(marker_shapes_management parsers ${fcl_LIBRARIES} ${catkin_LIBRARIES} ${orocos_kdl_LIBRARIES})

add_executable(cob_obstacle_distance src/cob_obstacle_distance.cpp src/helpers/helper_functions.cpp src/distance_manager.cpp src/chainfk_solvers/advanced_chainfksolver_recursive.cpp)
add_dependencies(cob_obstacle_distance ${PROJECT_NAME}_gencpp)
target_link_libraries(cob_obstacle_distance parsers marker_shapes_management ${fcl_LIBRARIES} ${catkin_LIBRARIES} ${orocos_kdl_LIBRARIES})

add_executable(debug_obstacle_distance_node src/debug/debug_obstacle_distance_node.cpp)
target_link_libraries(debug_obstacle_distance_node ${catkin_LIBRARIES})

### Install ###
install(TARGETS cob_obstacle_distance parsers marker_shapes_management debug_obstacle_distance_node
 ARCHIVE DESTINATION ${CATKIN_PACKAGE_LIB_DESTINATION}
 LIBRARY DESTINATION ${CATKIN_PACKAGE_LIB_DESTINATION}
 RUNTIME DESTINATION ${CATKIN_PACKAGE_BIN_DESTINATION}
)

install(DIRECTORY include/cob_obstacle_distance/
 DESTINATION ${CATKIN_PACKAGE_INCLUDE_DESTINATION}
 FILES_MATCHING PATTERN "*.h,*.hpp"
 PATTERN ".svn" EXCLUDE
)

install(PROGRAMS scripts/example_obstacle_publisher_node.py
                 scripts/test_obstacle_publisher_node.py 
                 scripts/test_interactive_obstacle_node.py
  DESTINATION ${CATKIN_PACKAGE_BIN_DESTINATION}/scripts
)

install(DIRECTORY config launch
 DESTINATION ${CATKIN_PACKAGE_SHARE_DESTINATION}
)<|MERGE_RESOLUTION|>--- conflicted
+++ resolved
@@ -31,12 +31,7 @@
 catkin_package(
    INCLUDE_DIRS include
    LIBRARIES parsers marker_shapes_management
-<<<<<<< HEAD
-   CATKIN_DEPENDS roscpp shape_msgs moveit_msgs sensor_msgs geometry_msgs visualization_msgs message_runtime cob_srvs interactive_markers
-   DEPENDS assimp
-=======
    CATKIN_DEPENDS cob_srvs dynamic_reconfigure eigen_conversions geometry_msgs joint_state_publisher kdl_conversions kdl_parser message_runtime moveit_msgs robot_state_publisher roscpp roslib rospy rviz sensor_msgs shape_msgs std_msgs tf_conversions tf urdf visualization_msgs xacro
->>>>>>> 9dac57a1
 )
 
 ### BUILD ###
@@ -68,9 +63,7 @@
  PATTERN ".svn" EXCLUDE
 )
 
-install(PROGRAMS scripts/example_obstacle_publisher_node.py
-                 scripts/test_obstacle_publisher_node.py 
-                 scripts/test_interactive_obstacle_node.py
+install(PROGRAMS scripts/example_obstacle_publisher_node.py scripts/test_obstacle_publisher_node.py
   DESTINATION ${CATKIN_PACKAGE_BIN_DESTINATION}/scripts
 )
 
