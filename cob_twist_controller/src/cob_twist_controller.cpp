--- conflicted
+++ resolved
@@ -31,8 +31,6 @@
 
 #include <kdl_conversions/kdl_msg.h>
 #include <tf/transform_datatypes.h>
-
-
 
 
 void CobTwistController::initialize()
@@ -42,9 +40,7 @@
 	if (nh_.hasParam("joint_names"))
 	{	nh_.getParam("joint_names", jn_param);	}
 	else
-	{	
-		ROS_ERROR("Parameter joint_names not set");	
-	}
+	{	ROS_ERROR("Parameter joint_names not set");	}
 	
 	dof_ = jn_param.size();
 	for(unsigned int i=0; i<dof_; i++)
@@ -98,16 +94,11 @@
 	twist_sub = nh_.subscribe("command_twist", 1, &CobTwistController::twist_cb, this);
 	vel_pub = nh_.advertise<brics_actuator::JointVelocities>("command_vel", 10);
 	twist_pub_ = nh_.advertise<geometry_msgs::Twist> ("command_twist_normalized", 1);
-<<<<<<< HEAD
-
-=======
->>>>>>> 75a084a8
 	
 	///initialize variables and current joint values and velocities
 	last_q_ = KDL::JntArray(chain_.getNrOfJoints());
 	last_q_dot_ = KDL::JntArray(chain_.getNrOfJoints());
 	
-	
 	ROS_INFO("...initialized!");
 }
 
@@ -120,46 +111,13 @@
 
 void CobTwistController::twist_cb(const geometry_msgs::Twist::ConstPtr& msg)
 {
-<<<<<<< HEAD
-	tf::StampedTransform transform_tf;
-	KDL::Frame frame;
-	try{
-		tf_listener_.lookupTransform(chain_base_, chain_tip_, ros::Time(0), transform_tf);
-		frame.p = KDL::Vector(transform_tf.getOrigin().x(), transform_tf.getOrigin().y(), transform_tf.getOrigin().z());
-		frame.M = KDL::Rotation::Quaternion(transform_tf.getRotation().x(), transform_tf.getRotation().y(), transform_tf.getRotation().z(), transform_tf.getRotation().w());
-	}
-	catch (tf::TransformException ex){
-		ROS_ERROR("%s",ex.what());
-		return;
-	}
-	
-
-	
-=======
->>>>>>> 75a084a8
 	KDL::Twist twist;
 	tf::twistMsgToKDL(*msg, twist);
 	KDL::JntArray q_dot_ik(chain_.getNrOfJoints());
 	
-<<<<<<< HEAD
-	//ROS_INFO("Twist Vel (%f, %f, %f)", twist.vel.x(), twist.vel.y(), twist.vel.z());
-	//ROS_INFO("Twist Rot (%f, %f, %f)", twist.rot.x(), twist.rot.y(), twist.rot.z());
-	
-	///ToDo: Verify this transformation
-	KDL::Twist twist_transformed = frame*twist;
-	
-	//ROS_INFO("TwistTransformed Vel (%f, %f, %f)", twist_transformed.vel.x(), twist_transformed.vel.y(), twist_transformed.vel.z());
-	//ROS_INFO("TwistTransformed Rot (%f, %f, %f)", twist_transformed.rot.x(), twist_transformed.rot.y(), twist_transformed.rot.z());
-	
-	
-	//int ret_ik = p_iksolver_vel_->CartToJnt(last_q_, twist_transformed, q_dot_ik);
-			//int ret_ik = p_augmented_solver_->CartToJnt(last_q_, twist_transformed, q_dot_ik);
-	int ret_ik = p_augmented_solver_->CartToJnt(last_q_, twist_transformed, q_dot_ik);
-=======
 	//int ret_ik = p_iksolver_vel_->CartToJnt(last_q_, twist, q_dot_ik);
 	//int ret_ik = p_augmented_solver_->CartToJnt(last_q_, twist, q_dot_ik);
 	int ret_ik = p_augmented_solver_->CartToJnt(last_q_, twist, q_dot_ik, "trackingError");
->>>>>>> 75a084a8
 	
 	if(ret_ik < 0)
 	{
@@ -171,7 +129,6 @@
 		//q_dot_ik = normalize_velocities(q_dot_ik);
 		
 		brics_actuator::JointVelocities vel_msg;
-		
 		vel_msg.velocities.resize(joints_.size());
 		for(unsigned int i=0; i<dof_; i++)
 		{
@@ -184,37 +141,22 @@
 		vel_pub.publish(vel_msg);
 		
 		
-<<<<<<< HEAD
-=======
 		///---------------------------------------------------------------------
->>>>>>> 75a084a8
 		/// Normalized q_dot into Twist
 		KDL::FrameVel FrameVel;
 		geometry_msgs::Twist twist_msg;
 		KDL::JntArrayVel jntArrayVel = KDL::JntArrayVel(last_q_,q_dot_ik);
-<<<<<<< HEAD
-
+		
 		jntToCartSolver_vel_ = new KDL::ChainFkSolverVel_recursive(chain_);
 		int ret = jntToCartSolver_vel_->JntToCart(jntArrayVel,FrameVel,-1);
-	
-		if(ret>=0){			
-=======
-		
-		jntToCartSolver_vel_ = new KDL::ChainFkSolverVel_recursive(chain_);
-		int ret = jntToCartSolver_vel_->JntToCart(jntArrayVel,FrameVel,-1);
 		
 		if(ret>=0)
 		{
->>>>>>> 75a084a8
 			KDL::Twist twist = FrameVel.GetTwist();
 			tf::twistKDLToMsg(twist,twist_msg);
 		}
 		twist_pub_.publish(twist_msg);
 		///---------------------------------------------------------------------
-<<<<<<< HEAD
-
-=======
->>>>>>> 75a084a8
 	}
 }
 
