/*!
 *****************************************************************
 * \file
 *
 * \note
 *   Copyright (c) 2014 \n
 *   Fraunhofer Institute for Manufacturing Engineering
 *   and Automation (IPA) \n\n
 *
 *****************************************************************
 *
 * \note
 *   Project name: care-o-bot
 * \note
 *   ROS stack name: cob_control
 * \note
 *   ROS package name: cob_twist_controller
 *
 * \author
 *   Author: Felix Messmer, email: Felix.Messmer@ipa.fraunhofer.de
 *
 * \date Date of creation: April, 2014
 *
 * \brief
 *   This package provides a generic Twist controller for the Care-O-bot
 *
 ****************************************************************/
#include <ros/ros.h>

#include <cob_twist_controller/cob_twist_controller.h>

#include <kdl_conversions/kdl_msg.h>
#include <tf/transform_datatypes.h>
#include <visualization_msgs/Marker.h>

#include <Eigen/Dense>

<<<<<<< HEAD
=======
#include "cob_obstacle_distance/Registration.h"
>>>>>>> c9ad8a5d

#define DEBUG_BASE_ACTIVE    0
#define DEBUG_BASE_COMP     0



bool CobTwistController::initialize()
{
    ros::NodeHandle nh_twist("twist_controller");
    std::string robo_namespace = nh_.getNamespace();
    robo_namespace.erase(0, 2); // delete "//" to get "arm_right" or "arm_left" ...

    // JointNames
    if(!nh_.getParam("joint_names", joints_))
    {
        ROS_ERROR("Parameter 'joint_names' not set");
        return false;
    }
    twist_controller_params_.dof = joints_.size();

    // Chain
    if(!nh_twist.getParam("chain_base_link", chain_base_link_))
    {
        ROS_ERROR("Parameter 'chain_base_link' not set");
        return false;
    }
    if (!nh_twist.getParam("chain_tip_link", chain_tip_link_))
    {
        ROS_ERROR("Parameter 'chain_tip_link' not set");
        return false;
    }


    // Multi-Chain Support

    // Cartesian VelLimits
    if (!nh_twist.getParam("max_vel_lin", twist_controller_params_.max_vel_lin))
    {
        twist_controller_params_.max_vel_lin = 10.0;    //m/sec
        ROS_WARN_STREAM("Parameter 'max_vel_lin' not set. Using default: " << twist_controller_params_.max_vel_lin);
    }
    if (!nh_twist.getParam("max_vel_rot", twist_controller_params_.max_vel_rot))
    {
        twist_controller_params_.max_vel_rot = 6.28;    //rad/sec
        ROS_WARN_STREAM("Parameter 'max_vel_rot' not set. Using default: " << twist_controller_params_.max_vel_rot);
    }
    if (!nh_twist.getParam("max_vel_lin_base", twist_controller_params_.max_vel_lin_base))
    {
        twist_controller_params_.max_vel_lin_base = 0.5;    //m/sec
        ROS_WARN_STREAM("Parameter 'max_vel_lin_base' not set. Using default: " << twist_controller_params_.max_vel_lin_base);
    }
    if (!nh_twist.getParam("max_vel_rot_base", twist_controller_params_.max_vel_rot_base))
    {
        twist_controller_params_.max_vel_rot_base = 0.5;    //rad/sec
        ROS_WARN_STREAM("Parameter 'max_vel_rot_base' not set. Using default: " << twist_controller_params_.max_vel_rot_base);
    }

    // Frames of Interest
    if(!nh_twist.getParam("collision_check_frames", twist_controller_params_.collision_check_frames))
    {
        ROS_WARN_STREAM("Parameter vector 'collision_check_frames' not set. Using default: 3rd link and 5th link of manipulator.");
        twist_controller_params_.collision_check_frames.push_back(robo_namespace + "_3_link");
        twist_controller_params_.collision_check_frames.push_back(robo_namespace + "_5_link");
    }

    ///parse robot_description and generate KDL chains
    KDL::Tree my_tree;
    if (!kdl_parser::treeFromParam("/robot_description", my_tree)){
        ROS_ERROR("Failed to construct kdl tree");
        return false;
    }

    my_tree.getChain(chain_base_link_, chain_tip_link_, chain_);
    if(chain_.getNrOfJoints() == 0)
    {
        ROS_ERROR("Failed to initialize kinematic chain");
        return false;
    }

    ///parse robot_description and set velocity limits
    urdf::Model model;
    if (!model.initParam("/robot_description"))
    {
        ROS_ERROR("Failed to parse urdf file for JointLimits");
        return false;
    }

    for(unsigned int i=0; i < twist_controller_params_.dof; i++)
    {
<<<<<<< HEAD
        twistControllerParams_.limits_vel.push_back(model.getJoint(joints_[i])->limits->velocity);
        twistControllerParams_.limits_min.push_back(model.getJoint(joints_[i])->limits->lower);
        twistControllerParams_.limits_max.push_back(model.getJoint(joints_[i])->limits->upper);

        ma_.push_back(MovingAverage());
=======
        twist_controller_params_.limits_vel.push_back(model.getJoint(joints_[i])->limits->velocity);
        twist_controller_params_.limits_min.push_back(model.getJoint(joints_[i])->limits->lower);
        twist_controller_params_.limits_max.push_back(model.getJoint(joints_[i])->limits->upper);
>>>>>>> c9ad8a5d
    }

    ///initialize configuration control solver
    p_inv_diff_kin_solver_.reset(new InverseDifferentialKinematicsSolver(chain_, callback_data_mediator_));

    // Before setting up dynamic_reconfigure server: init AugmentedSolverParams with default values
    this->initInvDiffKinSolverParams();

    ///Setting up dynamic_reconfigure server for the AugmentedSolverParams
    reconfigure_server_.reset(new dynamic_reconfigure::Server<cob_twist_controller::TwistControllerConfig>(reconfig_mutex_, nh_twist));
    reconfigure_server_->setCallback(boost::bind(&CobTwistController::reconfigureCallback,   this, _1, _2));

    ///initialize variables and current joint values and velocities
    last_q_ = KDL::JntArray(chain_.getNrOfJoints());
    last_q_dot_ = KDL::JntArray(chain_.getNrOfJoints());

    ///give tf_listener some time to fill tf-cache
    ros::Duration(1.0).sleep();

    ///initialize ROS interfaces
    obstacle_distance_sub_ = nh_.subscribe("obstacle_distance", 1, &CallbackDataMediator::distancesToObstaclesCallback, &callback_data_mediator_);
    jointstate_sub = nh_.subscribe("joint_states", 1, &CobTwistController::jointstateCallback, this);
    twist_sub = nh_twist.subscribe("command_twist", 1, &CobTwistController::twistCallback, this);
    twist_stamped_sub = nh_twist.subscribe("command_twist_stamped", 1, &CobTwistController::twistStampedCallback, this);

//    vel_pub = nh_.advertise<std_msgs::Float64MultiArray>("joint_group_velocity_controller/command", 1);
//    pos_pub = nh_.advertise<std_msgs::Float64MultiArray>("joint_group_position_controller/command", 1);

    odometry_sub = nh_.subscribe("/base/odometry_controller/odometry", 1, &CobTwistController::odometryCallback, this);
    base_vel_pub = nh_.advertise<geometry_msgs::Twist>("/base/twist_controller/command", 1);

    /// Debug
    #if DEBUG_BASE_COMP == 1
        debug_base_compensation_visual_tip_pub_ = nh_twist.advertise<visualization_msgs::Marker>( "debug/vis_tip", 0 );
        debug_base_compensation_visual_base_pub_ = nh_twist.advertise<visualization_msgs::Marker>( "debug/vis_base", 0 );
        debug_base_compensation_pose_base_pub_ = nh_twist.advertise<geometry_msgs::Pose> ("debug/pose_base", 0);
        debug_base_compensation_pose_tip_pub_ = nh_twist.advertise<geometry_msgs::Pose> ("debug/pose_tip", 0);
        debug_base_compensation_twist_manipulator_pub_ = nh_twist.advertise<geometry_msgs::Twist> ("debug/twist_mani", 1);
    #endif

    #if DEBUG_BASE_ACTIVE == 1
        debug_base_active_twist_manipulator_pub_ = nh_twist.advertise<geometry_msgs::Twist> ("debug/twist_mani", 1);
        debug_base_active_twist_base_pub_ = nh_twist.advertise<geometry_msgs::Twist> ("debug/twist_base", 1);
        debug_base_active_twist_ee_pub_ = nh_twist.advertise<geometry_msgs::Twist> ("debug/twist_ee", 1);
    #endif

<<<<<<< HEAD
    this->limiters_.reset(new LimiterContainer(this->twistControllerParams_, this->chain_));
=======
    ros::Time time_ = ros::Time::now();
    ros::Time last_update_time_ = time_;
    ros::Duration period_ = time_ - last_update_time_;

    this->twist_controller_params_.keep_direction = true;
    this->twist_controller_params_.enforce_pos_limits = true;
    this->twist_controller_params_.enforce_vel_limits = true;

    this->limiters_.reset(new LimiterContainer(this->twist_controller_params_, this->chain_));
>>>>>>> c9ad8a5d
    this->limiters_->init();

    iteration_counter = 0;
    ROS_INFO("...initialized!");
    return true;
}

void CobTwistController::reinitServiceRegistration()
{
    ROS_INFO("Reinit of Service registration!");
    std::string robo_namespace = nh_.getNamespace();
    robo_namespace.erase(0, 1); // delete "/"
    ros::ServiceClient client = nh_.serviceClient<cob_obstacle_distance::Registration>(robo_namespace + "/obstacle_distance/registerPointOfInterest");
    ROS_INFO_STREAM("Created service client for service " << robo_namespace << "/obstacle_distance/registerPointOfInterest");

    for(std::vector<std::string>::const_iterator it = twist_controller_params_.collision_check_frames.begin();
            it != twist_controller_params_.collision_check_frames.end();
            it++)
    {
        cob_obstacle_distance::Registration r;
        r.request.frame_id = *it;
        r.request.shape_type = visualization_msgs::Marker::SPHERE;
        if (client.call(r))
        {
            ROS_INFO_STREAM("Called registration service with success: " << int(r.response.success) << ". Got message: " << r.response.message);
        }
        else
        {
            ROS_WARN_STREAM("Failed to call registration service for robo_namespace: " << robo_namespace);
            break;
        }
    }
}

void CobTwistController::reconfigureCallback(cob_twist_controller::TwistControllerConfig &config, uint32_t level)
{
    InvDiffKinSolverParams params;
    params.damping_method = static_cast<DampingMethodTypes>(config.damping_method);
    params.numerical_filtering = config.numerical_filtering;
    params.damping_factor = config.damping_factor;
    params.lambda_max = config.lambda_max;
    params.w_threshold = config.w_threshold;
    params.beta = config.beta;
    params.eps_damping = config.eps_damping;
    params.constraint = static_cast<ContraintTypes>(config.constraint);
    params.eps_truncation = config.eps_truncation;
    params.base_compensation = config.base_compensation;
    params.base_active = config.base_active;
    params.base_ratio = config.base_ratio;
    params.limits_min = twist_controller_params_.limits_min; // from cob_twist_controller init
    params.limits_max = twist_controller_params_.limits_max; // from cob_twist_controller init
    params.limits_vel = twist_controller_params_.limits_vel; // from cob_twist_controller init
    params.frame_names.clear();
    for (uint16_t i = 0; i < chain_.getNrOfSegments(); ++i)
    {
        params.frame_names.push_back(chain_.getSegment(i).getName());
    }

    params.k_H = config.k_H;

    reset_markers_ = config.reset_markers;

<<<<<<< HEAD
    twistControllerParams_.interface_type = static_cast<InterfaceType>(config.interface_type);
    twistControllerParams_.enforce_pos_limits = config.enforce_pos_limits;
    twistControllerParams_.enforce_vel_limits = config.enforce_vel_limits;
    twistControllerParams_.base_active = config.base_active;
    twistControllerParams_.base_compensation = config.base_compensation;
    twistControllerParams_.tolerance = config.tolerance;
    twistControllerParams_.keep_direction = config.keep_direction;
=======
    twist_controller_params_.enforce_pos_limits = config.enforce_pos_limits;
    twist_controller_params_.enforce_vel_limits = config.enforce_vel_limits;
    twist_controller_params_.base_active = config.base_active;
    twist_controller_params_.base_compensation = config.base_compensation;
    twist_controller_params_.tolerance = config.tolerance;
    twist_controller_params_.keep_direction = config.keep_direction;
>>>>>>> c9ad8a5d

    this->limiters_.reset(new LimiterContainer(this->twist_controller_params_, this->chain_));
    this->limiters_->init();

    if(twist_controller_params_.base_active && twist_controller_params_.base_compensation)
    {
        ROS_ERROR("base_active and base_compensation cannot be enabled at the same time");
    }

    p_inv_diff_kin_solver_->SetInvDiffKinSolverParams(params);

    this->reinitServiceRegistration();
}

void CobTwistController::initInvDiffKinSolverParams()
{
    if(NULL == this->p_inv_diff_kin_solver_)
    {
        ROS_ERROR("p_inv_diff_kin_solver_ not yet initialized.");
        return;
    }

    InvDiffKinSolverParams params;
    params.damping_method = MANIPULABILITY;
    params.constraint = WLN_JLA;
    params.eps_truncation = 0.001;
    params.damping_factor = 0.2;
    params.lambda_max = 0.1;
    params.w_threshold = 0.005;
    params.base_compensation = false;
    params.base_active = false;
    params.base_ratio = 0.0;
    params.limits_min = twist_controller_params_.limits_min;
    params.limits_max = twist_controller_params_.limits_max;
    params.limits_vel = twist_controller_params_.limits_vel;
    params.k_H = 1.0;

    params.frame_names.clear();
    for (uint16_t i = 0; i < chain_.getNrOfSegments(); ++i)
    {
        params.frame_names.push_back(chain_.getSegment(i).getName());
    }

    p_inv_diff_kin_solver_->SetInvDiffKinSolverParams(params);
}



void CobTwistController::run()
{
    ROS_INFO("cob_twist_controller...spinning");
    ros::spin();
}


/// Orientation of twist_stamped_msg is with respect to coordinate system given in header.frame_id
void CobTwistController::twistStampedCallback(const geometry_msgs::TwistStamped::ConstPtr& msg)
{
    tf::StampedTransform transform_tf;
    KDL::Frame frame;
    KDL::Twist twist, twist_transformed;
    try{
        tf_listener_.lookupTransform(chain_base_link_, msg->header.frame_id, ros::Time(0), transform_tf);
        frame.M = KDL::Rotation::Quaternion(transform_tf.getRotation().x(), transform_tf.getRotation().y(), transform_tf.getRotation().z(), transform_tf.getRotation().w());
    }
    catch (tf::TransformException &ex){
        ROS_ERROR("%s",ex.what());
        return;
    }

    tf::twistMsgToKDL(msg->twist, twist);
    twist_transformed = frame*twist;
    solveTwist(twist_transformed);
}


/// Orientation of twist_msg is with respect to chain_base coordinate system
void CobTwistController::twistCallback(const geometry_msgs::Twist::ConstPtr& msg)
{
    KDL::Twist twist;
    tf::twistMsgToKDL(*msg, twist);
    solveTwist(twist);
}


/// Orientation of twist is with respect to chain_base coordinate system
void CobTwistController::solveTwist(KDL::Twist twist)
{
    geometry_msgs::Pose pose_tip, pose_base;
    geometry_msgs::Point point_base, point_ee;

    int ret_ik;
    KDL::JntArray q_dot_ik(chain_.getNrOfJoints());

<<<<<<< HEAD
    if(firstIteration_)
    {
        time_now_ = ros::Time::now();
        last_update_time_ = time_now_;
        integration_period_ = time_now_ - last_update_time_;
    }
    else
    {
        time_now_ = ros::Time::now();
        integration_period_ = time_now_ - last_update_time_;
    }

    try
   {
       tf_listener_.waitForTransform("base_link",chain_tip_link_, ros::Time(0), ros::Duration(0.5));
       tf_listener_.lookupTransform("base_link",chain_tip_link_,  ros::Time(0), bl_transform_ct);
   }
   catch (tf::TransformException &ex)
   {
       ROS_ERROR("%s",ex.what());
       return;
   }

    if(twistControllerParams_.base_active)
=======
    if(twist_controller_params_.base_active)
>>>>>>> c9ad8a5d
    {
        #if DEBUG == 1
            debug();
            if(!reset_markers_){
                point_ee.x = odom_transform_ct.getOrigin().x();
                point_ee.y = odom_transform_ct.getOrigin().y();
                point_ee.z = odom_transform_ct.getOrigin().z();

                point_base.x = odom_transform_bl.getOrigin().x();
                point_base.y = odom_transform_bl.getOrigin().y();
                point_base.z = odom_transform_bl.getOrigin().z();

                point_ee_vec_.push_back(point_ee);
                point_base_vec_.push_back(point_base);

                double id1 = 0;
                double id2 = 1;

                showMarker(id1,1,0,0,"m",debug_base_compensation_visual_tip_pub_,point_ee_vec_);
                showMarker(id2,0,1,0,"m",debug_base_compensation_visual_base_pub_,point_base_vec_);
            }

            if(reset_markers_){
                point_ee_vec_.clear();
                point_base_vec_.clear();
            }
        #endif
        q_dot_ik.resize(chain_.getNrOfJoints() + 3); // + 3 for base

        bl_frame_ct.p = KDL::Vector(bl_transform_ct.getOrigin().x(), bl_transform_ct.getOrigin().y(), bl_transform_ct.getOrigin().z());
        bl_frame_ct.M = KDL::Rotation::Quaternion(bl_transform_ct.getRotation().x(), bl_transform_ct.getRotation().y(), bl_transform_ct.getRotation().z(), bl_transform_ct.getRotation().w());

        try
        {
            tf_listener_.waitForTransform(chain_base_link_,"base_link", ros::Time(0), ros::Duration(0.5));
            tf_listener_.lookupTransform(chain_base_link_,"base_link", ros::Time(0), cb_transform_bl);
        }
        catch (tf::TransformException &ex)
        {
            ROS_ERROR("%s",ex.what());
            return;
        }

        cb_frame_bl.p = KDL::Vector(cb_transform_bl.getOrigin().x(), cb_transform_bl.getOrigin().y(), cb_transform_bl.getOrigin().z());
        cb_frame_bl.M = KDL::Rotation::Quaternion(cb_transform_bl.getRotation().x(), cb_transform_bl.getRotation().y(), cb_transform_bl.getRotation().z(), cb_transform_bl.getRotation().w());

        //Solve twist
        ret_ik = p_inv_diff_kin_solver_->CartToJnt(last_q_, last_q_dot_, twist, bl_frame_ct, cb_frame_bl, q_dot_ik);
    }

    if(twist_controller_params_.base_compensation)
    {
        twist = twist - twist_odometry_cb_;

        #if DEBUG_BASE_COMP == 1
            debug();
            tf::poseKDLToMsg(odom_frame_ct,pose_tip);
            tf::poseKDLToMsg(odom_frame_bl,pose_base);
            geometry_msgs::Twist twist_manipulator_bl;

            ////Twist Manipulator in base_link
            tf::twistKDLToMsg(bl_frame_cb*twist,twist_manipulator_bl);

            //Debug publisher
            debug_base_compensation_pose_base_pub_.publish(pose_base);
            debug_base_compensation_pose_tip_pub_.publish(pose_tip);
            debug_base_compensation_twist_manipulator_pub_.publish(twist_manipulator_bl);    // Base_link
        #endif
    }

<<<<<<< HEAD
    if(!twistControllerParams_.base_active)
=======
    if(!twist_controller_params_.base_active)
>>>>>>> c9ad8a5d
    {
        ret_ik = p_inv_diff_kin_solver_->CartToJnt(last_q_, last_q_dot_, twist, q_dot_ik);
    }

    if(0 != ret_ik)
    {
        ROS_ERROR("No Vel-IK found!");
    }
    else
    {
        q_dot_ik = this->limiters_->enforceLimits(q_dot_ik, last_q_);

<<<<<<< HEAD
        std_msgs::Float64MultiArray vel_msg,pos_msg;

        for(unsigned int i=0; i < twistControllerParams_.dof; i++)
=======
        std_msgs::Float64MultiArray vel_msg;
        for(unsigned int i=0; i < twist_controller_params_.dof; i++)
>>>>>>> c9ad8a5d
        {
            vel_msg.data.push_back(q_dot_ik(i));
            //ROS_DEBUG("DesiredVel %d: %f", i, q_dot_ik(i));
            if(firstIteration_)
            {
                pos_msg.data.push_back(0);
                old_vel_.push_back(0);
            }
            else
            {
                if(!initial_pos_.empty())
                {
                    // Euler
//                    ma_[i].add_element(integration_period_.toSec() * vel_msg.data[i] + initial_pos_[i]);

                    // Trapez
//                    ma_[i].add_element(integration_period_.toSec() * (old_vel_[i]+old_vel_[i]+vel_msg.data[i]) / 2 + initial_pos_[i]);

                    // Simpson
                    if(iteration_counter>1)
                    {
                        ma_[i].add_element(integration_period_.toSec()/6 * (old_vel_2_[i]+ 4* (old_vel_2_[i] + old_vel_[i]) + old_vel_2_[i] + old_vel_[i] + vel_msg.data[i]) + initial_pos_[i]);
//                        pos_msg.data.push_back(ma_[i].calc_moving_average());
                        pos_msg.data.push_back(ma_[i].calc_weighted_moving_average());
//                        pos_msg.data.push_back(integration_period_.toSec()/6 * (old_vel_2_[i]+ 4* (old_vel_2_[i] + old_vel_[i]) + old_vel_2_[i] + old_vel_[i] + vel_msg.data[i]) + initial_pos_[i]);
                    }

//                    pos_msg.data.push_back(ma_[i].calc_moving_average());
//                    pos_msg.data.push_back(ma_[i].calc_weighted_moving_average());

                    last_update_time_ = time_now_;
                }
                else
                {
                    ROS_ERROR("Initial Position vector empty!");
                }
            }
        }

        if(twist_controller_params_.base_active)
        {
            geometry_msgs::Twist base_vel_msg;
            /// Base Velocities with respect to base_link
            base_vel_msg.linear.x = q_dot_ik(twist_controller_params_.dof);
            base_vel_msg.linear.y = q_dot_ik(twist_controller_params_.dof + 1);
            base_vel_msg.angular.z = q_dot_ik(twist_controller_params_.dof + 2);
            base_vel_pub.publish(base_vel_msg);

            #if DEBUG_BASE_ACTIVE == 1
                KDL::Twist twist_base_bl,twist_manipulator_cb,twist_manipulator_bl;
                KDL::FrameVel FrameVel_cb;

                geometry_msgs::Twist twist_manipulator_msg,twist_combined_msg;

                tf::twistMsgToKDL(base_vel_msg, twist_base_bl);
                debug_twistControllerParams_.base_activetwist_base_pub_.publish(base_vel_msg);    // Base twist in base_link

                /////calculate current Manipulator-Twists
                KDL::JntArrayVel jntArrayVel = KDL::JntArrayVel(last_q_,last_q_dot_);
                jntToCartSolver_vel_.reset(new KDL::ChainFkSolverVel_recursive(chain_));
                int ret = jntToCartSolver_vel_->JntToCart(jntArrayVel,FrameVel_cb,-1);

                if(ret>=0){
                    twist_manipulator_cb = FrameVel_cb.GetTwist();
                    twist_manipulator_bl = bl_frame_cb * twist_manipulator_cb;
                    tf::twistKDLToMsg(twist_manipulator_bl,twist_manipulator_msg);    // Manipulator twist in base_link
                }
                else{
                    ROS_WARN("ChainFkSolverVel failed!");
                }

                debug_twistControllerParams_.base_activetwist_manipulator_pub_.publish(twist_manipulator_msg);
                tf::twistKDLToMsg(twist_base_bl+twist_manipulator_bl,twist_combined_msg);    // Combined twist in base_link
                debug_twistControllerParams_.base_activetwist_ee_pub_.publish(twist_combined_msg);
            #endif
        }

        if(iteration_counter == 0)
        {
            for(int i=0; i < vel_msg.data.size(); i++)
            {
                old_vel_2_.push_back(vel_msg.data[i]);
            }
        }

        if(iteration_counter == 1)
        {
            for(int i=0; i < vel_msg.data.size(); i++)
            {
                old_vel_.push_back(vel_msg.data[i]);
            }
        }

        if(iteration_counter>1)
        {
            old_vel_2_.clear();
            for(int i=0; i < old_vel_.size(); i++)
            {
                old_vel_2_.push_back(old_vel_[i]);
            }

            old_vel_.clear();
            for(int i=0; i < vel_msg.data.size(); i++)
            {
                old_vel_.push_back(vel_msg.data[i]);
            }
        }

        if(!firstIteration_)
        {
            if(twistControllerParams_.interface_type == POSITION)
            {
                if(iteration_counter>1)
                {
                    pub = nh_.advertise<std_msgs::Float64MultiArray>("joint_group_position_controller/command", 1);
                    pub.publish(pos_msg);
                }

//                pub = nh_.advertise<std_msgs::Float64MultiArray>("joint_group_position_controller/command", 1);
//                pub.publish(pos_msg);
//                old_vel_.clear();
//
//                for(int i=0; i < vel_msg.data.size(); i++)
//                {
//                    old_vel_.push_back(vel_msg.data[i]);
//                }
            }
        }

        if(twistControllerParams_.interface_type == VELOCITY)
        {
            pub = nh_.advertise<std_msgs::Float64MultiArray>("joint_group_velocity_controller/command", 1);
            pub.publish(vel_msg);
        }
    }
    if(iteration_counter<3)
    {
        iteration_counter++;
    }
    firstIteration_=false;
}


void CobTwistController::jointstateCallback(const sensor_msgs::JointState::ConstPtr& msg)
{
    KDL::JntArray q_temp = last_q_;
    KDL::JntArray q_dot_temp = last_q_dot_;
    int count = 0;

    for(unsigned int j = 0; j < twist_controller_params_.dof; j++)
    {
        for(unsigned int i = 0; i < msg->name.size(); i++)
        {
            if(strcmp(msg->name[i].c_str(), joints_[j].c_str()) == 0)
            {
                q_temp(j) = msg->position[i];
                q_dot_temp(j) = msg->velocity[i];
                count++;
                break;
            }
        }
    }

    if(count == joints_.size())
    {
        last_q_ = q_temp;
        last_q_dot_ = q_dot_temp;
    }
    initial_pos_.clear();

    for(int i = 0; i< msg->position.size();i++)
    {
        initial_pos_.push_back(msg->position[i]);
    }
}

void CobTwistController::odometryCallback(const nav_msgs::Odometry::ConstPtr& msg)
{
    KDL::Twist twist_odometry_bl, tangential_twist_bl, twist_odometry_transformed_cb;

    try{
        tf_listener_.waitForTransform(chain_base_link_,"base_link", ros::Time(0), ros::Duration(0.5));
        tf_listener_.lookupTransform(chain_base_link_,"base_link", ros::Time(0), cb_transform_bl);

        tf_listener_.waitForTransform("base_link",chain_tip_link_, ros::Time(0), ros::Duration(0.5));
        tf_listener_.lookupTransform("base_link",chain_tip_link_, ros::Time(0), bl_transform_ct);

        cb_frame_bl.p = KDL::Vector(cb_transform_bl.getOrigin().x(), cb_transform_bl.getOrigin().y(), cb_transform_bl.getOrigin().z());
        cb_frame_bl.M = KDL::Rotation::Quaternion(cb_transform_bl.getRotation().x(), cb_transform_bl.getRotation().y(), cb_transform_bl.getRotation().z(), cb_transform_bl.getRotation().w());
    }
    catch (tf::TransformException &ex){
        ROS_ERROR("%s",ex.what());
        return;
    }
    try
    {
        // Calculate tangential twist for angular base movements v = w x r
        Eigen::Vector3d r(bl_transform_ct.getOrigin().x(),bl_transform_ct.getOrigin().y(),bl_transform_ct.getOrigin().z());
        Eigen::Vector3d w(0,0,msg->twist.twist.angular.z);
        Eigen::Vector3d res = w.cross(r);
        tangential_twist_bl.vel = KDL::Vector(res(0),res(1),res(2));
        tangential_twist_bl.rot = KDL::Vector(0,0,0);
    }
    catch(...)
    {
        ROS_ERROR("Error occurred while calculating tangential twist for angular base movements.");
        return;
    }

    //ROS_INFO("Crossproduct : %f %f %f",res(0),res(1),res(2));
    //ROS_INFO("TCP: %f %f %f",bl_transform_ct.getOrigin().x(),bl_transform_ct.getOrigin().y(),bl_transform_ct.getOrigin().z());

    tf::twistMsgToKDL(msg->twist.twist, twist_odometry_bl);    // Base Twist

    // transform into chain_base
    twist_odometry_transformed_cb = cb_frame_bl * (twist_odometry_bl+tangential_twist_bl);

    twist_odometry_cb_ = twist_odometry_transformed_cb;
}


void CobTwistController::showMarker(int marker_id,double red, double green, double blue, std::string ns, ros::Publisher pub, std::vector<geometry_msgs::Point> &pos_v)
{
    visualization_msgs::Marker marker;
    marker.header.frame_id = "odom_combined";
    marker.header.stamp = ros::Time();
    marker.ns = ns;
    marker.id = marker_id;
    marker.type = visualization_msgs::Marker::LINE_STRIP;
    marker.action = visualization_msgs::Marker::ADD;

    marker.pose.orientation.w = 1.0;

    marker.scale.x = 0.01;

    marker.color.r = red;
    marker.color.g = green;
    marker.color.b = blue;

    marker.points.insert(marker.points.begin(), pos_v.begin(), pos_v.end());

    marker.color.a = 1.0;
    pub.publish( marker );
}

void CobTwistController::debug()
{
    try{
        tf_listener_.waitForTransform("base_link",chain_base_link_, ros::Time(0), ros::Duration(0.5));
        tf_listener_.lookupTransform("base_link",chain_base_link_, ros::Time(0), bl_transform_cb);
    }catch (tf::TransformException &ex){
        ROS_ERROR("%s",ex.what());
        return;
    }

    try{
        tf_listener_.waitForTransform("odom_combined",chain_tip_link_, ros::Time(0), ros::Duration(0.5));
        tf_listener_.lookupTransform("odom_combined",chain_tip_link_, ros::Time(0), odom_transform_ct);
    }catch (tf::TransformException &ex){
        ROS_ERROR("%s",ex.what());
        return;
    }
    try{
        tf_listener_.waitForTransform("odom_combined","base_link", ros::Time(0), ros::Duration(0.5));
        tf_listener_.lookupTransform("odom_combined","base_link", ros::Time(0), odom_transform_bl);
    }catch (tf::TransformException &ex){
        ROS_ERROR("%s",ex.what());
        return;
    }
    odom_frame_ct.p = KDL::Vector(odom_transform_ct.getOrigin().x(), odom_transform_ct.getOrigin().y(), odom_transform_ct.getOrigin().z());
    odom_frame_ct.M = KDL::Rotation::Quaternion(odom_transform_ct.getRotation().x(), odom_transform_ct.getRotation().y(), odom_transform_ct.getRotation().z(), odom_transform_ct.getRotation().w());

    odom_frame_bl.p = KDL::Vector(odom_transform_bl.getOrigin().x(), odom_transform_bl.getOrigin().y(), odom_transform_bl.getOrigin().z());
    odom_frame_bl.M = KDL::Rotation::Quaternion(odom_transform_bl.getRotation().x(), odom_transform_bl.getRotation().y(), odom_transform_bl.getRotation().z(), odom_transform_bl.getRotation().w());

    bl_frame_cb.p = KDL::Vector(bl_transform_cb.getOrigin().x(), bl_transform_cb.getOrigin().y(), bl_transform_cb.getOrigin().z());
    bl_frame_cb.M = KDL::Rotation::Quaternion(bl_transform_cb.getRotation().x(), bl_transform_cb.getRotation().y(), bl_transform_cb.getRotation().z(), bl_transform_cb.getRotation().w());
}
<|MERGE_RESOLUTION|>--- conflicted
+++ resolved
@@ -35,15 +35,10 @@
 
 #include <Eigen/Dense>
 
-<<<<<<< HEAD
-=======
 #include "cob_obstacle_distance/Registration.h"
->>>>>>> c9ad8a5d
 
 #define DEBUG_BASE_ACTIVE    0
 #define DEBUG_BASE_COMP     0
-
-
 
 bool CobTwistController::initialize()
 {
@@ -128,17 +123,9 @@
 
     for(unsigned int i=0; i < twist_controller_params_.dof; i++)
     {
-<<<<<<< HEAD
-        twistControllerParams_.limits_vel.push_back(model.getJoint(joints_[i])->limits->velocity);
-        twistControllerParams_.limits_min.push_back(model.getJoint(joints_[i])->limits->lower);
-        twistControllerParams_.limits_max.push_back(model.getJoint(joints_[i])->limits->upper);
-
-        ma_.push_back(MovingAverage());
-=======
         twist_controller_params_.limits_vel.push_back(model.getJoint(joints_[i])->limits->velocity);
         twist_controller_params_.limits_min.push_back(model.getJoint(joints_[i])->limits->lower);
         twist_controller_params_.limits_max.push_back(model.getJoint(joints_[i])->limits->upper);
->>>>>>> c9ad8a5d
     }
 
     ///initialize configuration control solver
@@ -169,6 +156,7 @@
 
     odometry_sub = nh_.subscribe("/base/odometry_controller/odometry", 1, &CobTwistController::odometryCallback, this);
     base_vel_pub = nh_.advertise<geometry_msgs::Twist>("/base/twist_controller/command", 1);
+
 
     /// Debug
     #if DEBUG_BASE_COMP == 1
@@ -185,9 +173,6 @@
         debug_base_active_twist_ee_pub_ = nh_twist.advertise<geometry_msgs::Twist> ("debug/twist_ee", 1);
     #endif
 
-<<<<<<< HEAD
-    this->limiters_.reset(new LimiterContainer(this->twistControllerParams_, this->chain_));
-=======
     ros::Time time_ = ros::Time::now();
     ros::Time last_update_time_ = time_;
     ros::Duration period_ = time_ - last_update_time_;
@@ -197,7 +182,6 @@
     this->twist_controller_params_.enforce_vel_limits = true;
 
     this->limiters_.reset(new LimiterContainer(this->twist_controller_params_, this->chain_));
->>>>>>> c9ad8a5d
     this->limiters_->init();
 
     iteration_counter = 0;
@@ -260,7 +244,6 @@
 
     reset_markers_ = config.reset_markers;
 
-<<<<<<< HEAD
     twistControllerParams_.interface_type = static_cast<InterfaceType>(config.interface_type);
     twistControllerParams_.enforce_pos_limits = config.enforce_pos_limits;
     twistControllerParams_.enforce_vel_limits = config.enforce_vel_limits;
@@ -268,14 +251,6 @@
     twistControllerParams_.base_compensation = config.base_compensation;
     twistControllerParams_.tolerance = config.tolerance;
     twistControllerParams_.keep_direction = config.keep_direction;
-=======
-    twist_controller_params_.enforce_pos_limits = config.enforce_pos_limits;
-    twist_controller_params_.enforce_vel_limits = config.enforce_vel_limits;
-    twist_controller_params_.base_active = config.base_active;
-    twist_controller_params_.base_compensation = config.base_compensation;
-    twist_controller_params_.tolerance = config.tolerance;
-    twist_controller_params_.keep_direction = config.keep_direction;
->>>>>>> c9ad8a5d
 
     this->limiters_.reset(new LimiterContainer(this->twist_controller_params_, this->chain_));
     this->limiters_->init();
@@ -334,9 +309,11 @@
 /// Orientation of twist_stamped_msg is with respect to coordinate system given in header.frame_id
 void CobTwistController::twistStampedCallback(const geometry_msgs::TwistStamped::ConstPtr& msg)
 {
+
     tf::StampedTransform transform_tf;
     KDL::Frame frame;
     KDL::Twist twist, twist_transformed;
+
     try{
         tf_listener_.lookupTransform(chain_base_link_, msg->header.frame_id, ros::Time(0), transform_tf);
         frame.M = KDL::Rotation::Quaternion(transform_tf.getRotation().x(), transform_tf.getRotation().y(), transform_tf.getRotation().z(), transform_tf.getRotation().w());
@@ -351,7 +328,6 @@
     solveTwist(twist_transformed);
 }
 
-
 /// Orientation of twist_msg is with respect to chain_base coordinate system
 void CobTwistController::twistCallback(const geometry_msgs::Twist::ConstPtr& msg)
 {
@@ -370,7 +346,6 @@
     int ret_ik;
     KDL::JntArray q_dot_ik(chain_.getNrOfJoints());
 
-<<<<<<< HEAD
     if(firstIteration_)
     {
         time_now_ = ros::Time::now();
@@ -395,9 +370,6 @@
    }
 
     if(twistControllerParams_.base_active)
-=======
-    if(twist_controller_params_.base_active)
->>>>>>> c9ad8a5d
     {
         #if DEBUG == 1
             debug();
@@ -426,9 +398,20 @@
             }
         #endif
         q_dot_ik.resize(chain_.getNrOfJoints() + 3); // + 3 for base
+        try
+        {
+            tf_listener_.waitForTransform("base_link",chain_tip_link_, ros::Time(0), ros::Duration(0.5));
+            tf_listener_.lookupTransform("base_link",chain_tip_link_,  ros::Time(0), bl_transform_ct);
+        }
+        catch (tf::TransformException &ex)
+        {
+            ROS_ERROR("%s",ex.what());
+            return;
+        }
 
         bl_frame_ct.p = KDL::Vector(bl_transform_ct.getOrigin().x(), bl_transform_ct.getOrigin().y(), bl_transform_ct.getOrigin().z());
         bl_frame_ct.M = KDL::Rotation::Quaternion(bl_transform_ct.getRotation().x(), bl_transform_ct.getRotation().y(), bl_transform_ct.getRotation().z(), bl_transform_ct.getRotation().w());
+
 
         try
         {
@@ -468,11 +451,7 @@
         #endif
     }
 
-<<<<<<< HEAD
-    if(!twistControllerParams_.base_active)
-=======
     if(!twist_controller_params_.base_active)
->>>>>>> c9ad8a5d
     {
         ret_ik = p_inv_diff_kin_solver_->CartToJnt(last_q_, last_q_dot_, twist, q_dot_ik);
     }
@@ -485,14 +464,9 @@
     {
         q_dot_ik = this->limiters_->enforceLimits(q_dot_ik, last_q_);
 
-<<<<<<< HEAD
         std_msgs::Float64MultiArray vel_msg,pos_msg;
 
-        for(unsigned int i=0; i < twistControllerParams_.dof; i++)
-=======
-        std_msgs::Float64MultiArray vel_msg;
         for(unsigned int i=0; i < twist_controller_params_.dof; i++)
->>>>>>> c9ad8a5d
         {
             vel_msg.data.push_back(q_dot_ik(i));
             //ROS_DEBUG("DesiredVel %d: %f", i, q_dot_ik(i));
