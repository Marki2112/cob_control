--- conflicted
+++ resolved
@@ -178,6 +178,7 @@
 	//base_vel_pub = nh_base.advertise<geometry_msgs::Twist>("controller/command", 1);
 	base_vel_pub = nh_base.advertise<geometry_msgs::Twist>("controller/command_direct", 1);
 	twist_pub_ = nh_twist.advertise<geometry_msgs::Twist> ("debug/twist_normalized", 1);
+	twist_current_pub_ = nh_twist.advertise<geometry_msgs::Twist> ("debug/twist_current", 1);
 	twist_real_pub_ = nh_twist.advertise<geometry_msgs::Twist> ("debug/twist_mani", 1);
 	twist_real_base_pub_ = nh_twist.advertise<geometry_msgs::Twist> ("debug/twist_base", 1);
 	soll_twist_pub_ = nh_twist.advertise<geometry_msgs::Twist> ("debug/twist_ee", 1);
@@ -341,7 +342,7 @@
 	
 	
 	if(base_active_)
-	{	
+	{
 		if(reset_markers_){
 			point_ee_vec_.clear();
 			point_base_vec_.clear();
@@ -376,7 +377,7 @@
 	if(base_compensation_)
 	{
 		twist = getBaseCompensatedTwist(twist,twist_odometry_);
-	
+		
 		/// DEBUG
 		//KDL::Frame frame3;
 		//tf::StampedTransform tf_debug;
@@ -415,17 +416,10 @@
 		//tf::PoseKDLToMsg(frame_tip,pose_tip);
 		//tf::PoseKDLToMsg(frame_base,pose_base);
 		
-		
 		//geometry_msgs::Twist twist_manipulator_in_base_link;
 		
-<<<<<<< HEAD
-		geometry_msgs::Twist twist_manipulator_in_base_link;
-		tf::twistKDLToMsg(frame3*twist,twist_manipulator_in_base_link);
-		//twist_real_pub_.publish(twist_manipulator_in_base_link);	// Base_link
-=======
 		//Twist Manipulator in base_link
 		//tf::twistKDLToMsg(frame3*twist,twist_manipulator_in_base_link);
->>>>>>> 12144c63
 		
 		//pose_base_pub_.publish(pose_base);
 		//pose_tip_pub_.publish(pose_tip);
@@ -565,7 +559,7 @@
 		///---------------------------------------------------------------------
 		/// current twist
 		KDL::FrameVel FrameVel;
-		geometry_msgs::Twist twist_msg;
+		//geometry_msgs::Twist twist_msg;
 		KDL::JntArrayVel jntArrayVel = KDL::JntArrayVel(last_q_, last_q_dot_);
 		
 		int ret = p_fksolver_vel_->JntToCart(jntArrayVel, FrameVel, -1);
@@ -573,8 +567,8 @@
 		if(ret>=0)
 		{
 			KDL::Twist twist = FrameVel.GetTwist();
-			tf::twistKDLToMsg(twist,twist_msg);
-			twist_real_pub_.publish(twist_msg);
+			//tf::twistKDLToMsg(twist,twist_msg);
+			//twist_current_pub_.publish(twist_msg);
 			
 			//ROS_INFO("TwistReal Vel (%f, %f, %f)", twist.vel.x(), twist.vel.y(), twist.vel.z());
 			//ROS_INFO("TwistReal Rot (%f, %f, %f)", twist.rot.x(), twist.rot.y(), twist.rot.z());
@@ -736,7 +730,7 @@
 	marker.action = visualization_msgs::Marker::ADD;
 	
 	marker.pose.orientation.w = 1.0;
-
+	
 	marker.scale.x = 0.01;
 	
 	marker.color.r = red;
