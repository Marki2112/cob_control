--- conflicted
+++ resolved
@@ -190,12 +190,8 @@
     params.base_ratio = config.base_ratio;
     params.limits_min = twistControllerParams_.limits_min; // from cob_twist_controller init
     params.limits_max = twistControllerParams_.limits_max; // from cob_twist_controller init
-<<<<<<< HEAD
     params.p_gain = config.p_gain;
     params.kappa = config.kappa;
-=======
-
->>>>>>> dd67a978
 
     reset_markers_ = config.reset_markers;
 
