/*!
 *****************************************************************
 * \file
 *
 * \note
 *   Copyright (c) 2014 \n
 *   Fraunhofer Institute for Manufacturing Engineering
 *   and Automation (IPA) \n\n
 *
 *****************************************************************
 *
 * \note
 *   Project name: care-o-bot
 * \note
 *   ROS stack name: cob_control
 * \note
 *   ROS package name: cob_twist_controller
 *
 * \author
 *   Author: Felix Messmer, email: Felix.Messmer@ipa.fraunhofer.de
 *
 * \date Date of creation: April, 2014
 *
 * \brief
 *   This package provides the implementation of an inverse kinematics solver.
 *
 ****************************************************************/
#include "cob_twist_controller/inverse_differential_kinematics_solver.h"

#include <ros/ros.h>
#include <eigen_conversions/eigen_kdl.h>

/**
 * Solve the inverse kinematics problem at the first order differential level.
 */
int InverseDifferentialKinematicsSolver::CartToJnt(const KDL::JntArray& q_in,
                                                   const KDL::JntArray& last_q_dot,
                                                   const KDL::Twist& v_in,
                                                   const KDL::Frame &base_position,
                                                   const KDL::Frame &chain_base,
                                                   KDL::JntArray& qdot_out,
                                                   ExtendedJacobianDimension& dim)
{
    int8_t retStat = -1;
    this->adjustJac(q_in, base_position, chain_base, dim);

    t_Vector6d v_in_vec;
    tf::twistKDLToEigen(v_in, v_in_vec);

    Eigen::MatrixXd qdot_out_vec;
    retStat = constraint_solver_factory_.calculateJointVelocities(this->params_,
                                                                  this->jac_.data,
                                                                  v_in_vec,
                                                                  q_in,
                                                                  last_q_dot,
                                                                  qdot_out_vec);

    ///convert output
    for(int i = 0; i < jac_.columns(); i++)
    {
        qdot_out(i) = qdot_out_vec(i);
    }

    return retStat;
}

/**
 * Adjustment for the Jacobian in case of base gets active or not.
 * If base_active new columns will be added here.
 */
void InverseDifferentialKinematicsSolver::adjustJac(const KDL::JntArray& q_in,
                                                    const KDL::Frame &base_position,
                                                    const KDL::Frame &chain_base,
                                                    ExtendedJacobianDimension& dim)
{
    ///Let the ChainJntToJacSolver calculate the jacobian "jac_chain" for the current joint positions "q_in"
    KDL::Jacobian jac_chain(chain_.getNrOfJoints());
    Eigen::Matrix<double,6,6> jac_b;
    jnt2jac_.JntToJac(q_in, jac_chain);
    KDL::Frame pos;

    if(params_.base_active)
    {
        Eigen::Matrix3d base_rot, tip_base_rot;
        Eigen::Vector3d w_x_chain_base, w_y_chain_base, w_z_chain_base;
        Eigen::Vector3d tangential_vel_x,tangential_vel_y, tangential_vel_z;
        Eigen::Vector3d r_chain_base;

        double base_ratio = params_.base_ratio;

        //Create standard platform jacobian
        jac_b.setZero();

        // Get current x and y position from EE and chain_base with respect to base_footprint
        Eigen::Vector3d r_base_link(base_position.p.x(),
                                    base_position.p.y(),
                                    base_position.p.z());

        Eigen::Quaterniond chain_base_quat;
        tf::quaternionKDLToEigen(chain_base.M, chain_base_quat);
        Eigen::Matrix3d chain_base_rot = chain_base_quat.toRotationMatrix();

<<<<<<< HEAD
        // Transform from base_link to chain_base
        Eigen::Vector3d w_x_base_link(base_ratio,0,0);
        Eigen::Vector3d w_y_base_link(0,base_ratio,0);
        Eigen::Vector3d w_z_base_link(0,0,base_ratio);


        w_x_chain_base = chain_base_quat*w_x_base_link;
        w_y_chain_base = chain_base_quat*w_y_base_link;
        w_z_chain_base = chain_base_quat*w_z_base_link;

=======
        // Transform from root frame (e.g. base_link) to chain_base
        Eigen::Vector3d w_base_link(0,0,base_ratio);
        w_chain_base = chain_base_quat*w_base_link;
>>>>>>> b0419440
        r_chain_base = chain_base_quat*r_base_link;


        //Calculate tangential velocity
        tangential_vel_x = w_x_chain_base.cross(r_chain_base);
        tangential_vel_y = w_y_chain_base.cross(r_chain_base);
        tangential_vel_z = w_z_chain_base.cross(r_chain_base);

         //Vx-Base <==> q8 effects a change in the following chain_base Vx velocities
        jac_b(0,0) = base_ratio*chain_base_rot(0,0) * dim.lin_x;
        jac_b(0,1) = base_ratio*chain_base_rot(0,1) * dim.lin_y;
        jac_b(0,2) = base_ratio*chain_base_rot(0,2) * dim.lin_z;
        jac_b(0,3) = tangential_vel_x(0) * dim.rot_x;
        jac_b(0,4) = tangential_vel_y(0) * dim.rot_y;
        jac_b(0,5) = tangential_vel_z(0) * dim.rot_z;

        // Vy-Base <==> q9 effects a change in the following chain_base Vy velocities
        jac_b(1,0) = base_ratio*chain_base_rot(1,0) * dim.lin_x;
        jac_b(1,1) = base_ratio*chain_base_rot(1,1) * dim.lin_y;
        jac_b(1,2) = base_ratio*chain_base_rot(1,2) * dim.lin_z;
        jac_b(1,3) = tangential_vel_x(1) * dim.rot_x;
        jac_b(1,4) = tangential_vel_y(1) * dim.rot_y;
        jac_b(1,5) = tangential_vel_z(1) * dim.rot_z;

        // Vz-Base <==>  effects a change in the following chain_base Vz velocities
        jac_b(2,0) = base_ratio*chain_base_rot(2,0) * dim.lin_x;
        jac_b(2,1) = base_ratio*chain_base_rot(2,1) * dim.lin_y;
        jac_b(2,2) = base_ratio*chain_base_rot(2,2) * dim.lin_z;
        jac_b(2,3) = tangential_vel_x(2) * dim.rot_x;
        jac_b(2,4) = tangential_vel_y(2) * dim.rot_y;
        jac_b(2,5) = tangential_vel_z(2) * dim.rot_z;

<<<<<<< HEAD
        //Phi <==> Wz with respect to base_link
        jac_b(3,3) = w_x_chain_base(0) * dim.rot_x;
        jac_b(4,3) = w_x_chain_base(1) * dim.rot_x;
        jac_b(5,3) = w_x_chain_base(2) * dim.rot_x;

        jac_b(3,4) = w_y_chain_base(0) * dim.rot_y;
        jac_b(4,4) = w_y_chain_base(1) * dim.rot_y;
        jac_b(5,4) = w_y_chain_base(2) * dim.rot_y;

        jac_b(3,5) = w_z_chain_base(0) * dim.rot_z;
        jac_b(4,5) = w_z_chain_base(1) * dim.rot_z;
        jac_b(5,5) = w_z_chain_base(2) * dim.rot_z;
=======
        //Phi <==> Wz with respect to root frame (e.g. base_link)
        jac_b(3,2) = w_chain_base(0);
        jac_b(4,2) = w_chain_base(1);
        jac_b(5,2) = w_chain_base(2);
>>>>>>> b0419440

        //combine chain Jacobian and platform Jacobian
        t_Matrix6Xd jac_full;
        jac_full.resize(6,chain_.getNrOfJoints() + jac_b.cols());
        jac_full << jac_chain.data, jac_b;
        jac_.resize(chain_.getNrOfJoints() + jac_b.cols());
        jac_.data << jac_full;

        ROS_INFO_STREAM("test" << std::endl << jac_full);
    }
    else
    {
        jac_.resize(chain_.getNrOfJoints());
        jac_.data << jac_chain.data;
    }
}<|MERGE_RESOLUTION|>--- conflicted
+++ resolved
@@ -100,7 +100,6 @@
         tf::quaternionKDLToEigen(chain_base.M, chain_base_quat);
         Eigen::Matrix3d chain_base_rot = chain_base_quat.toRotationMatrix();
 
-<<<<<<< HEAD
         // Transform from base_link to chain_base
         Eigen::Vector3d w_x_base_link(base_ratio,0,0);
         Eigen::Vector3d w_y_base_link(0,base_ratio,0);
@@ -111,13 +110,7 @@
         w_y_chain_base = chain_base_quat*w_y_base_link;
         w_z_chain_base = chain_base_quat*w_z_base_link;
 
-=======
-        // Transform from root frame (e.g. base_link) to chain_base
-        Eigen::Vector3d w_base_link(0,0,base_ratio);
-        w_chain_base = chain_base_quat*w_base_link;
->>>>>>> b0419440
         r_chain_base = chain_base_quat*r_base_link;
-
 
         //Calculate tangential velocity
         tangential_vel_x = w_x_chain_base.cross(r_chain_base);
@@ -148,7 +141,6 @@
         jac_b(2,4) = tangential_vel_y(2) * dim.rot_y;
         jac_b(2,5) = tangential_vel_z(2) * dim.rot_z;
 
-<<<<<<< HEAD
         //Phi <==> Wz with respect to base_link
         jac_b(3,3) = w_x_chain_base(0) * dim.rot_x;
         jac_b(4,3) = w_x_chain_base(1) * dim.rot_x;
@@ -161,12 +153,6 @@
         jac_b(3,5) = w_z_chain_base(0) * dim.rot_z;
         jac_b(4,5) = w_z_chain_base(1) * dim.rot_z;
         jac_b(5,5) = w_z_chain_base(2) * dim.rot_z;
-=======
-        //Phi <==> Wz with respect to root frame (e.g. base_link)
-        jac_b(3,2) = w_chain_base(0);
-        jac_b(4,2) = w_chain_base(1);
-        jac_b(5,2) = w_chain_base(2);
->>>>>>> b0419440
 
         //combine chain Jacobian and platform Jacobian
         t_Matrix6Xd jac_full;
