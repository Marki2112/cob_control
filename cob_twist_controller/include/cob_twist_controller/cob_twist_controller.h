/*!
 *****************************************************************
 * \file
 *
 * \note
 *   Copyright (c) 2014 \n
 *   Fraunhofer Institute for Manufacturing Engineering
 *   and Automation (IPA) \n\n
 *
 *****************************************************************
 *
 * \note
 *   Project name: care-o-bot
 * \note
 *   ROS stack name: cob_driver
 * \note
 *   ROS package name: cob_twist_controller
 *
 * \author
 *   Author: Felix Messmer, email: Felix.Messmer@ipa.fraunhofer.de
 *
 * \date Date of creation: April, 2014
 *
 * \brief
 *   This package provides a generic Twist controller for the Care-O-bot
 *
 ****************************************************************/
#ifndef COB_TWIST_CONTROLLER_H
#define COB_TWIST_CONTROLLER_H

#include <ros/ros.h>

#include <std_msgs/Float64.h>
#include <sensor_msgs/JointState.h>
#include <geometry_msgs/Twist.h>
#include <brics_actuator/JointVelocities.h>

#include <urdf/model.h>
#include <kdl_parser/kdl_parser.hpp>
#include <kdl/chainfksolvervel_recursive.hpp>
#include <kdl/chainiksolvervel_pinv.hpp>
#include <cob_twist_controller/augmented_solver.h>
#include <kdl/jntarray.hpp>
#include <kdl/jntarrayvel.hpp>
#include <kdl/frames.hpp>

#include <tf/transform_listener.h>

<<<<<<< HEAD
#include <kdl/chainfksolvervel_recursive.hpp>

=======
>>>>>>> 75a084a8
class CobTwistController
{
private:
	ros::NodeHandle nh_;
	tf::TransformListener tf_listener_;
	
	ros::Subscriber jointstate_sub;
	ros::Subscriber twist_sub;
	ros::Publisher vel_pub;
	ros::Publisher twist_pub_;
	
	KDL::Chain chain_;
	std::string chain_base_;
	std::string chain_tip_;
	
	KDL::ChainFkSolverVel_recursive* jntToCartSolver_vel_;
	KDL::ChainIkSolverVel_pinv* p_iksolver_vel_;
	augmented_solver* p_augmented_solver_;
	
	std::vector<std::string> joints_;
	unsigned int dof_;
	std::vector<float> limits_min_;
	std::vector<float> limits_max_;
	std::vector<float> limits_vel_;
	
	KDL::JntArray last_q_;
	KDL::JntArray last_q_dot_;
		
	KDL::ChainFkSolverVel_recursive* jntToCartSolver_vel_;

	
public:
	CobTwistController() {;}
	~CobTwistController();
	
	void initialize();
	void run();
	
	void jointstate_cb(const sensor_msgs::JointState::ConstPtr& msg);
	void twist_cb(const geometry_msgs::Twist::ConstPtr& msg);
	
	
	KDL::JntArray normalize_velocities(KDL::JntArray q_dot_ik);
};

#endif
<|MERGE_RESOLUTION|>--- conflicted
+++ resolved
@@ -46,11 +46,6 @@
 
 #include <tf/transform_listener.h>
 
-<<<<<<< HEAD
-#include <kdl/chainfksolvervel_recursive.hpp>
-
-=======
->>>>>>> 75a084a8
 class CobTwistController
 {
 private:
@@ -78,9 +73,7 @@
 	
 	KDL::JntArray last_q_;
 	KDL::JntArray last_q_dot_;
-		
-	KDL::ChainFkSolverVel_recursive* jntToCartSolver_vel_;
-
+	
 	
 public:
 	CobTwistController() {;}
