--- conflicted
+++ resolved
@@ -136,6 +136,8 @@
 
 
     ros::NodeHandle nh_;
+    ros::Time last_update_time_,time_;
+    ros::Duration period_;
     ros::Subscriber jointstate_sub;
     ros::Subscriber odometry_sub;
     ros::Subscriber twist_sub;
@@ -150,7 +152,6 @@
     ros::Publisher pub;
 
     KDL::Chain chain_;
-
     KDL::Twist twist_odometry_cb_;
     KDL::JntArray last_q_;
     KDL::JntArray last_q_dot_;
@@ -159,12 +160,15 @@
     std::string chain_tip_link_;
     std::vector<std::string> joints_;
 
+    Eigen::VectorXd tracking_err_;
+
     bool reset_markers_;
 
     TwistControllerParams twist_controller_params_;
 
     boost::shared_ptr<InverseDifferentialKinematicsSolver> p_inv_diff_kin_solver_;
     boost::shared_ptr<LimiterContainer> limiters_;
+    boost::shared_ptr<KDL::ChainFkSolverVel_recursive> jntToCartSolver_vel_;
 
     tf::TransformListener tf_listener_;
 
@@ -186,7 +190,6 @@
                bl_frame_ct,
                cb_frame_bl;
 
-<<<<<<< HEAD
     bool firstIteration_;
     ros::Duration integration_period_;
     ros::Time time_now_;
@@ -195,10 +198,8 @@
     std::vector<MovingAverage> ma_;
     std::vector<double> old_vel_,old_pos_,initial_pos_,old_vel_2_;
     int iteration_counter;
-    void initAugmentedSolverParams();
-=======
+
     void initInvDiffKinSolverParams();
->>>>>>> c9ad8a5d
 
 
 public:
@@ -218,9 +219,9 @@
         this->limiters_.reset();
     }
 
+    bool initialize();
     void run();
 
-    bool initialize();
     void reinitServiceRegistration();
 
     void reconfigureCallback(cob_twist_controller::TwistControllerConfig &config, uint32_t level);
