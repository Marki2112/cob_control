#ifndef AUGMENTED_SOLVER_HPP
#define AUGMENTED_SOLVER_HPP

#include <math.h>
#include <kdl/chainiksolver.hpp>
#include <kdl/chainjnttojacsolver.hpp>
<<<<<<< HEAD
#include <kdl/utilities/svd_HH.hpp>
=======
>>>>>>> 75a084a8
#include <Eigen/Core>
#include <Eigen/LU>
#include <Eigen/SVD> 
#include <iostream>


/**
* Implementation of a inverse velocity kinematics algorithm based
* on the generalize pseudo inverse to calculate the velocity
* transformation from Cartesian to joint space of a general
* KDL::Chain. It uses a svd-calculation based on householders
* rotations.
*
* @ingroup KinematicFamily
*/
class augmented_solver
{
public:
    /**
     * Constructor of the solver
     *
     * @param chain the chain to calculate the inverse velocity
     * kinematics for
     * @param eps if a singular value is below this value, its
     * inverse is set to zero, default: 0.00001
     * @param maxiter maximum iterations for the svd calculation,
     * default: 150
     *
     */
    augmented_solver(const KDL::Chain& chain, double eps=0.00001, int maxiter=150);
    ~augmented_solver();
    
    /** CartToJnt for chain NOT including base using truncated SVD **/
    virtual int CartToJnt(const KDL::JntArray& q_in, KDL::Twist& v_in, KDL::JntArray& qdot_out);
    /** CartToJnt for chain NOT including base using SVD with Damping **/
    virtual int CartToJnt(const KDL::JntArray& q_in, KDL::Twist& v_in, KDL::JntArray& qdot_out, std::string damping_method);
    
    /** not (yet) implemented. */
    virtual int CartToJnt(const KDL::JntArray& q_init, const KDL::FrameVel& v_in, KDL::JntArrayVel& q_out){return -1;};

<<<<<<< HEAD
    //void setAugmentedJacobian(Eigen::Matrix<double,6,Eigen::Dynamic> _jac_augmented);

    //void JLATask(const KDL::JntArray q_in, Eigen::Matrix<double, 10, 1> &z_in, Eigen::Matrix<double, 10 , 10> &jac_c,  Eigen::Matrix<double, 10, 10> &W_c);
    //void ManipulabilityTask(const KDL::JntArray q_in, Eigen::Matrix<double, 10, 1> &z_in, Eigen::Matrix<double, 10 , 10> &jac_c,  Eigen::Matrix<double, 10, 10> &W_c);
    //void BaseObstacleTask(const KDL::JntArray q_in, Eigen::Matrix<double, 10, 1> &z_in, Eigen::Matrix<double, 10 , 10> &jac_c,  Eigen::Matrix<double, 10, 10> &W_c);
    //void setBaseVel(double vel_x, double vel_y, double vel_theta);

    //void setBaseToArmFactor(double base_to_arm_factor){ base_to_arm_factor_ = base_to_arm_factor; }

private:	

	const KDL::Chain chain;
    KDL::ChainJntToJacSolver jnt2jac;
    KDL::Jacobian jac;
    //KDL::SVD_HH svd;
    std::vector<KDL::JntArray> U;
    //KDL::JntArray S;
    std::vector<KDL::JntArray> V;
    KDL::JntArray tmp;
=======
private:
    const KDL::Chain chain;
    KDL::Jacobian jac;
    KDL::ChainJntToJacSolver jnt2jac;
>>>>>>> 75a084a8
    double eps;
    int maxiter;
    
    Eigen::MatrixXd Jcm1;
    double wkm1;
    bool initial_iteration;
};
#endif
<|MERGE_RESOLUTION|>--- conflicted
+++ resolved
@@ -4,10 +4,6 @@
 #include <math.h>
 #include <kdl/chainiksolver.hpp>
 #include <kdl/chainjnttojacsolver.hpp>
-<<<<<<< HEAD
-#include <kdl/utilities/svd_HH.hpp>
-=======
->>>>>>> 75a084a8
 #include <Eigen/Core>
 #include <Eigen/LU>
 #include <Eigen/SVD> 
@@ -48,32 +44,10 @@
     /** not (yet) implemented. */
     virtual int CartToJnt(const KDL::JntArray& q_init, const KDL::FrameVel& v_in, KDL::JntArrayVel& q_out){return -1;};
 
-<<<<<<< HEAD
-    //void setAugmentedJacobian(Eigen::Matrix<double,6,Eigen::Dynamic> _jac_augmented);
-
-    //void JLATask(const KDL::JntArray q_in, Eigen::Matrix<double, 10, 1> &z_in, Eigen::Matrix<double, 10 , 10> &jac_c,  Eigen::Matrix<double, 10, 10> &W_c);
-    //void ManipulabilityTask(const KDL::JntArray q_in, Eigen::Matrix<double, 10, 1> &z_in, Eigen::Matrix<double, 10 , 10> &jac_c,  Eigen::Matrix<double, 10, 10> &W_c);
-    //void BaseObstacleTask(const KDL::JntArray q_in, Eigen::Matrix<double, 10, 1> &z_in, Eigen::Matrix<double, 10 , 10> &jac_c,  Eigen::Matrix<double, 10, 10> &W_c);
-    //void setBaseVel(double vel_x, double vel_y, double vel_theta);
-
-    //void setBaseToArmFactor(double base_to_arm_factor){ base_to_arm_factor_ = base_to_arm_factor; }
-
-private:	
-
-	const KDL::Chain chain;
-    KDL::ChainJntToJacSolver jnt2jac;
-    KDL::Jacobian jac;
-    //KDL::SVD_HH svd;
-    std::vector<KDL::JntArray> U;
-    //KDL::JntArray S;
-    std::vector<KDL::JntArray> V;
-    KDL::JntArray tmp;
-=======
 private:
     const KDL::Chain chain;
     KDL::Jacobian jac;
     KDL::ChainJntToJacSolver jnt2jac;
->>>>>>> 75a084a8
     double eps;
     int maxiter;
     
