
cmake_minimum_required(VERSION 2.8.3)
project(cob_collision_velocity_filter)

find_package(catkin REQUIRED COMPONENTS roscpp rospy dynamic_reconfigure nav_msgs tf cob_footprint_observer visualization_msgs)


###################################
## Dynamic reconfigure ##
###################################
generate_dynamic_reconfigure_options(cfg/CollisionVelocityFilter.cfg)

###################################
## catkin specific configuration ##
###################################
catkin_package(
    DEPENDS roscpp rospy dynamic_reconfigure move_base_msgs nav_msgs tf cob_footprint_observer visualization_msgs
    CATKIN_DEPENDS # TODO
    INCLUDE_DIRS include
    LIBRARIES # TODO
)


###########
## Build ##
###########

include_directories(include ${Boost_INCLUDE_DIRS} ${catkin_INCLUDE_DIRS})

add_executable(collision_velocity_filter
                        src/cob_collision_velocity_filter.cpp
                        src/velocity_limited_marker.cpp
                        )

target_link_libraries(collision_velocity_filter ${catkin_LIBRARIES})
<<<<<<< HEAD

add_dependencies(collision_velocity_filter ${PROJECT_NAME}_gencpp)
add_dependencies(collision_velocity_filter cob_footprint_observer_gencpp)
=======
add_dependencies(collision_velocity_filter ${PROJECT_NAME}_gencfg)
>>>>>>> c304d5d5


#############
## Install ##
#############

## Mark executables and/or libraries for installation
install(TARGETS collision_velocity_filter
  ARCHIVE DESTINATION ${CATKIN_PACKAGE_LIB_DESTINATION}
  LIBRARY DESTINATION ${CATKIN_PACKAGE_LIB_DESTINATION}
  RUNTIME DESTINATION ${CATKIN_PACKAGE_BIN_DESTINATION}
)

<|MERGE_RESOLUTION|>--- conflicted
+++ resolved
@@ -33,13 +33,9 @@
                         )
 
 target_link_libraries(collision_velocity_filter ${catkin_LIBRARIES})
-<<<<<<< HEAD
 
-add_dependencies(collision_velocity_filter ${PROJECT_NAME}_gencpp)
+add_dependencies(collision_velocity_filter ${PROJECT_NAME}_gencfg)
 add_dependencies(collision_velocity_filter cob_footprint_observer_gencpp)
-=======
-add_dependencies(collision_velocity_filter ${PROJECT_NAME}_gencfg)
->>>>>>> c304d5d5
 
 
 #############
